/*
 * Copyright 2016-2017 JetBrains s.r.o.
 *
 * Licensed under the Apache License, Version 2.0 (the "License");
 * you may not use this file except in compliance with the License.
 * You may obtain a copy of the License at
 *
 * http://www.apache.org/licenses/LICENSE-2.0
 *
 * Unless required by applicable law or agreed to in writing, software
 * distributed under the License is distributed on an "AS IS" BASIS,
 * WITHOUT WARRANTIES OR CONDITIONS OF ANY KIND, either express or implied.
 * See the License for the specific language governing permissions and
 * limitations under the License.
 */

package kotlinx.coroutines.experimental

import kotlinx.coroutines.experimental.internalAnnotations.*

/**
 * Class for an internal state of a job that had completed exceptionally, including cancellation.
 *
 * **Note: This class cannot be used outside of internal coroutines framework**.
 *
 * @param cause the exceptional completion cause. It's either original exceptional cause
 *        or artificial JobCancellationException if no cause was provided
 * @suppress **This is unstable API and it is subject to change.**
 */
<<<<<<< HEAD
public open class CompletedExceptionally(public val cause: Throwable) {
=======
public open class CompletedExceptionally protected constructor(
    @JvmField public val cause: Throwable?,
    allowNullCause: Boolean
) {
    /**
     * Creates exceptionally completed state.
     * @param cause the exceptional completion cause.
     */
    public constructor(cause: Throwable) : this(cause, false)

    @Volatile
    private var _exception: Throwable? = cause // will materialize JobCancellationException on first need

    init {
        require(allowNullCause || cause != null) { "Null cause is not allowed" }
    }
>>>>>>> 4b948432

    /**
     * Returns completion exception.
     */
    public val exception: Throwable get() = cause // alias for backward compatibility

    /**
     * Returns true if the current exceptional reason is cancellation without cause
     */
    open fun isCancelledWithoutCause() = false

    override fun toString(): String = "$classSimpleName[$exception]"
}

/**
 * A specific subclass of [CompletedExceptionally] for cancelled jobs.
 *
 * **Note: This class cannot be used outside of internal coroutines framework**.
 *
 * @param job the job that was cancelled.
 * @param cause the exceptional completion cause. If `cause` is null, then a [JobCancellationException] is created.
 * @suppress **This is unstable API and it is subject to change.**
 */
public class Cancelled(
        private val job: Job,
        cause: Throwable?) : CompletedExceptionally(cause ?: JobCancellationException("Job was cancelled normally", null, job)) {

    override fun isCancelledWithoutCause(): Boolean = cause is JobCancellationException && cause.job == job
}
<|MERGE_RESOLUTION|>--- conflicted
+++ resolved
@@ -27,27 +27,9 @@
  *        or artificial JobCancellationException if no cause was provided
  * @suppress **This is unstable API and it is subject to change.**
  */
-<<<<<<< HEAD
-public open class CompletedExceptionally(public val cause: Throwable) {
-=======
-public open class CompletedExceptionally protected constructor(
-    @JvmField public val cause: Throwable?,
-    allowNullCause: Boolean
+public open class CompletedExceptionally(
+    public val cause: Throwable
 ) {
-    /**
-     * Creates exceptionally completed state.
-     * @param cause the exceptional completion cause.
-     */
-    public constructor(cause: Throwable) : this(cause, false)
-
-    @Volatile
-    private var _exception: Throwable? = cause // will materialize JobCancellationException on first need
-
-    init {
-        require(allowNullCause || cause != null) { "Null cause is not allowed" }
-    }
->>>>>>> 4b948432
-
     /**
      * Returns completion exception.
      */
